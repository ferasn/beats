[
    {
        "@timestamp": "2018-02-05T12:44:56.657Z",
<<<<<<< HEAD
        "ecs.version": "1.0.0-beta2",
=======
        "ecs.version": "1.0.0",
>>>>>>> de955be0
        "event.dataset": "mongodb.log",
        "event.module": "mongodb",
        "fileset.name": "log",
        "input.type": "log",
        "log.level": "I",
        "log.offset": 0,
        "message": "git version: 009580ad490190ba33d1c6253ebd8d91808923e4",
        "mongodb.log.component": "CONTROL",
        "mongodb.log.context": "initandlisten",
        "service.type": "mongodb"
    },
    {
        "@timestamp": "2018-02-05T12:44:56.657Z",
<<<<<<< HEAD
        "ecs.version": "1.0.0-beta2",
=======
        "ecs.version": "1.0.0",
>>>>>>> de955be0
        "event.dataset": "mongodb.log",
        "event.module": "mongodb",
        "fileset.name": "log",
        "input.type": "log",
        "log.level": "I",
        "log.offset": 110,
        "message": "modules: none",
        "mongodb.log.component": "CONTROL",
        "mongodb.log.context": "initandlisten",
        "service.type": "mongodb"
    },
    {
        "@timestamp": "2018-02-05T12:44:56.657Z",
<<<<<<< HEAD
        "ecs.version": "1.0.0-beta2",
=======
        "ecs.version": "1.0.0",
>>>>>>> de955be0
        "event.dataset": "mongodb.log",
        "event.module": "mongodb",
        "fileset.name": "log",
        "input.type": "log",
        "log.level": "I",
        "log.offset": 180,
        "message": "OpenSSL version: OpenSSL 1.0.2l  25 May 2017",
        "mongodb.log.component": "CONTROL",
        "mongodb.log.context": "initandlisten",
        "service.type": "mongodb"
    },
    {
        "@timestamp": "2018-02-05T12:44:56.677Z",
<<<<<<< HEAD
        "ecs.version": "1.0.0-beta2",
=======
        "ecs.version": "1.0.0",
>>>>>>> de955be0
        "event.dataset": "mongodb.log",
        "event.module": "mongodb",
        "fileset.name": "log",
        "input.type": "log",
        "log.level": "I",
        "log.offset": 281,
        "message": "wiredtiger_open config: create,cache_size=8G,session_max=20000,eviction=(threads_max=4),config_base=false,statistics=(fast),log=(enabled=true,archive=true,path=journal,compressor=snappy),file_manager=(close_idle_time=100000),checkpoint=(wait=60,log_size=2GB),statistics_log=(wait=0),",
        "mongodb.log.component": "STORAGE",
        "mongodb.log.context": "initandlisten",
        "service.type": "mongodb"
    },
    {
        "@timestamp": "2018-02-05T12:44:56.724Z",
<<<<<<< HEAD
        "ecs.version": "1.0.0-beta2",
=======
        "ecs.version": "1.0.0",
>>>>>>> de955be0
        "event.dataset": "mongodb.log",
        "event.module": "mongodb",
        "fileset.name": "log",
        "input.type": "log",
        "log.level": "I",
        "log.offset": 621,
        "message": "Initializing full-time diagnostic data capture with directory '/var/lib/mongodb/diagnostic.data'",
        "mongodb.log.component": "FTDC",
        "mongodb.log.context": "initandlisten",
        "service.type": "mongodb"
    },
    {
        "@timestamp": "2018-02-05T12:44:56.724Z",
<<<<<<< HEAD
        "ecs.version": "1.0.0-beta2",
=======
        "ecs.version": "1.0.0",
>>>>>>> de955be0
        "event.dataset": "mongodb.log",
        "event.module": "mongodb",
        "fileset.name": "log",
        "input.type": "log",
        "log.level": "I",
        "log.offset": 774,
        "message": "Starting hostname canonicalization worker",
        "mongodb.log.component": "NETWORK",
        "mongodb.log.context": "HostnameCanonicalizationWorker",
        "service.type": "mongodb"
    },
    {
        "@timestamp": "2018-02-05T12:44:56.744Z",
<<<<<<< HEAD
        "ecs.version": "1.0.0-beta2",
=======
        "ecs.version": "1.0.0",
>>>>>>> de955be0
        "event.dataset": "mongodb.log",
        "event.module": "mongodb",
        "fileset.name": "log",
        "input.type": "log",
        "log.level": "I",
        "log.offset": 889,
        "message": "waiting for connections on port 27017",
        "mongodb.log.component": "NETWORK",
        "mongodb.log.context": "initandlisten",
        "service.type": "mongodb"
    },
    {
        "@timestamp": "2018-02-05T12:50:55.170Z",
<<<<<<< HEAD
        "ecs.version": "1.0.0-beta2",
=======
        "ecs.version": "1.0.0",
>>>>>>> de955be0
        "event.dataset": "mongodb.log",
        "event.module": "mongodb",
        "fileset.name": "log",
        "input.type": "log",
        "log.level": "I",
        "log.offset": 983,
        "message": "end connection 127.0.0.1:55404 (0 connections now open)",
        "mongodb.log.component": "NETWORK",
        "mongodb.log.context": "conn1",
        "service.type": "mongodb"
    },
    {
        "@timestamp": "2018-02-05T12:50:55.487Z",
<<<<<<< HEAD
        "ecs.version": "1.0.0-beta2",
=======
        "ecs.version": "1.0.0",
>>>>>>> de955be0
        "event.dataset": "mongodb.log",
        "event.module": "mongodb",
        "fileset.name": "log",
        "input.type": "log",
        "log.level": "I",
        "log.offset": 1087,
        "message": "connection accepted from 127.0.0.1:55406 #2 (1 connection now open)",
        "mongodb.log.component": "NETWORK",
        "mongodb.log.context": "initandlisten",
        "service.type": "mongodb"
    },
    {
        "@timestamp": "2018-02-05T13:49:45.606Z",
<<<<<<< HEAD
        "ecs.version": "1.0.0-beta2",
=======
        "ecs.version": "1.0.0",
>>>>>>> de955be0
        "event.dataset": "mongodb.log",
        "event.module": "mongodb",
        "fileset.name": "log",
        "input.type": "log",
        "log.level": "I",
        "log.offset": 1211,
        "message": "now exiting",
        "mongodb.log.component": "CONTROL",
        "mongodb.log.context": "signalProcessingThread",
        "service.type": "mongodb"
    },
    {
        "@timestamp": "2018-02-05T13:49:45.606Z",
<<<<<<< HEAD
        "ecs.version": "1.0.0-beta2",
=======
        "ecs.version": "1.0.0",
>>>>>>> de955be0
        "event.dataset": "mongodb.log",
        "event.module": "mongodb",
        "fileset.name": "log",
        "input.type": "log",
        "log.level": "I",
        "log.offset": 1288,
        "message": "closing listening socket: 7",
        "mongodb.log.component": "NETWORK",
        "mongodb.log.context": "signalProcessingThread",
        "service.type": "mongodb"
    },
    {
        "@timestamp": "2018-02-05T13:49:45.606Z",
<<<<<<< HEAD
        "ecs.version": "1.0.0-beta2",
=======
        "ecs.version": "1.0.0",
>>>>>>> de955be0
        "event.dataset": "mongodb.log",
        "event.module": "mongodb",
        "fileset.name": "log",
        "input.type": "log",
        "log.level": "I",
        "log.offset": 1381,
        "message": "removing socket file: /run/mongodb/mongodb-27017.sock",
        "mongodb.log.component": "NETWORK",
        "mongodb.log.context": "signalProcessingThread",
        "service.type": "mongodb"
    },
    {
        "@timestamp": "2018-02-05T13:49:45.606Z",
<<<<<<< HEAD
        "ecs.version": "1.0.0-beta2",
=======
        "ecs.version": "1.0.0",
>>>>>>> de955be0
        "event.dataset": "mongodb.log",
        "event.module": "mongodb",
        "fileset.name": "log",
        "input.type": "log",
        "log.level": "I",
        "log.offset": 1500,
        "message": "shutdown: going to flush diaglog...",
        "mongodb.log.component": "NETWORK",
        "mongodb.log.context": "signalProcessingThread",
        "service.type": "mongodb"
    },
    {
        "@timestamp": "2018-02-05T13:49:45.606Z",
<<<<<<< HEAD
        "ecs.version": "1.0.0-beta2",
=======
        "ecs.version": "1.0.0",
>>>>>>> de955be0
        "event.dataset": "mongodb.log",
        "event.module": "mongodb",
        "fileset.name": "log",
        "input.type": "log",
        "log.level": "I",
        "log.offset": 1601,
        "message": "shutdown: going to close sockets...",
        "mongodb.log.component": "NETWORK",
        "mongodb.log.context": "signalProcessingThread",
        "service.type": "mongodb"
    },
    {
        "@timestamp": "2018-02-05T13:49:45.688Z",
<<<<<<< HEAD
        "ecs.version": "1.0.0-beta2",
=======
        "ecs.version": "1.0.0",
>>>>>>> de955be0
        "event.dataset": "mongodb.log",
        "event.module": "mongodb",
        "fileset.name": "log",
        "input.type": "log",
        "log.level": "I",
        "log.offset": 1702,
        "message": "shutdown: removing fs lock...",
        "mongodb.log.component": "STORAGE",
        "mongodb.log.context": "signalProcessingThread",
        "service.type": "mongodb"
    },
    {
        "@timestamp": "2018-02-05T12:44:56.657Z",
<<<<<<< HEAD
        "ecs.version": "1.0.0-beta2",
=======
        "ecs.version": "1.0.0",
>>>>>>> de955be0
        "event.dataset": "mongodb.log",
        "event.module": "mongodb",
        "fileset.name": "log",
        "input.type": "log",
        "log.level": "I",
        "log.offset": 1797,
        "message": "db version v3.2.11",
        "mongodb.log.component": "CONTROL",
        "mongodb.log.context": "initandlisten",
        "service.type": "mongodb"
    },
    {
        "@timestamp": "2018-02-05T12:44:56.657Z",
<<<<<<< HEAD
        "ecs.version": "1.0.0-beta2",
=======
        "ecs.version": "1.0.0",
>>>>>>> de955be0
        "event.dataset": "mongodb.log",
        "event.module": "mongodb",
        "fileset.name": "log",
        "input.type": "log",
        "log.level": "I",
        "log.offset": 1872,
        "message": "build environment:",
        "mongodb.log.component": "CONTROL",
        "mongodb.log.context": "initandlisten",
        "service.type": "mongodb"
    },
    {
        "@timestamp": "2018-02-05T12:44:56.657Z",
<<<<<<< HEAD
        "ecs.version": "1.0.0-beta2",
=======
        "ecs.version": "1.0.0",
>>>>>>> de955be0
        "event.dataset": "mongodb.log",
        "event.module": "mongodb",
        "fileset.name": "log",
        "input.type": "log",
        "log.level": "I",
        "log.offset": 1947,
        "message": "    distarch: x86_64",
        "mongodb.log.component": "CONTROL",
        "mongodb.log.context": "initandlisten",
        "service.type": "mongodb"
    },
    {
        "@timestamp": "2018-02-05T12:44:56.657Z",
<<<<<<< HEAD
        "ecs.version": "1.0.0-beta2",
=======
        "ecs.version": "1.0.0",
>>>>>>> de955be0
        "event.dataset": "mongodb.log",
        "event.module": "mongodb",
        "fileset.name": "log",
        "input.type": "log",
        "log.level": "I",
        "log.offset": 2024,
        "message": "options: { config: \"/etc/mongodb.conf\", net: { bindIp: \"127.0.0.1\", unixDomainSocket: { pathPrefix: \"/run/mongodb\" } }, storage: { dbPath: \"/var/lib/mongodb\", journal: { enabled: true } }, systemLog: { destination: \"file\", logAppend: true, path: \"/var/log/mongodb/mongodb.log\" } }",
        "mongodb.log.component": "CONTROL",
        "mongodb.log.context": "initandlisten",
        "service.type": "mongodb"
    },
    {
        "@timestamp": "2018-02-05T12:50:55.170Z",
<<<<<<< HEAD
        "ecs.version": "1.0.0-beta2",
=======
        "ecs.version": "1.0.0",
>>>>>>> de955be0
        "event.dataset": "mongodb.log",
        "event.module": "mongodb",
        "fileset.name": "log",
        "input.type": "log",
        "log.level": "I",
        "log.offset": 2361,
        "message": "connection accepted from 127.0.0.1:55404 #1 (1 connection now open)",
        "mongodb.log.component": "NETWORK",
        "mongodb.log.context": "initandlisten",
        "service.type": "mongodb"
    },
    {
        "@timestamp": "2018-02-05T12:50:56.180Z",
<<<<<<< HEAD
        "ecs.version": "1.0.0-beta2",
=======
        "ecs.version": "1.0.0",
>>>>>>> de955be0
        "event.dataset": "mongodb.log",
        "event.module": "mongodb",
        "fileset.name": "log",
        "input.type": "log",
        "log.level": "I",
        "log.offset": 2485,
        "message": "end connection 127.0.0.1:55414 (0 connections now open)",
        "mongodb.log.component": "NETWORK",
        "mongodb.log.context": "conn3",
        "service.type": "mongodb"
    },
    {
        "@timestamp": "2018-02-05T13:15:42.095Z",
<<<<<<< HEAD
        "ecs.version": "1.0.0-beta2",
=======
        "ecs.version": "1.0.0",
>>>>>>> de955be0
        "event.dataset": "mongodb.log",
        "event.module": "mongodb",
        "fileset.name": "log",
        "input.type": "log",
        "log.level": "I",
        "log.offset": 2589,
        "message": "end connection 127.0.0.1:58336 (0 connections now open)",
        "mongodb.log.component": "NETWORK",
        "mongodb.log.context": "conn4",
        "service.type": "mongodb"
    },
    {
        "@timestamp": "2018-02-05T13:49:45.606Z",
<<<<<<< HEAD
        "ecs.version": "1.0.0-beta2",
=======
        "ecs.version": "1.0.0",
>>>>>>> de955be0
        "event.dataset": "mongodb.log",
        "event.module": "mongodb",
        "fileset.name": "log",
        "input.type": "log",
        "log.level": "I",
        "log.offset": 2693,
        "message": "shutdown: going to close listening sockets...",
        "mongodb.log.component": "NETWORK",
        "mongodb.log.context": "signalProcessingThread",
        "service.type": "mongodb"
    },
    {
        "@timestamp": "2018-02-05T13:49:45.606Z",
<<<<<<< HEAD
        "ecs.version": "1.0.0-beta2",
=======
        "ecs.version": "1.0.0",
>>>>>>> de955be0
        "event.dataset": "mongodb.log",
        "event.module": "mongodb",
        "fileset.name": "log",
        "input.type": "log",
        "log.level": "I",
        "log.offset": 2804,
        "message": "WiredTigerKVEngine shutting down",
        "mongodb.log.component": "STORAGE",
        "mongodb.log.context": "signalProcessingThread",
        "service.type": "mongodb"
    },
    {
        "@timestamp": "2018-02-05T13:49:45.688Z",
<<<<<<< HEAD
        "ecs.version": "1.0.0-beta2",
=======
        "ecs.version": "1.0.0",
>>>>>>> de955be0
        "event.dataset": "mongodb.log",
        "event.module": "mongodb",
        "fileset.name": "log",
        "input.type": "log",
        "log.level": "I",
        "log.offset": 2902,
        "message": "dbexit:  rc: 0",
        "mongodb.log.component": "CONTROL",
        "mongodb.log.context": "signalProcessingThread",
        "service.type": "mongodb"
    },
    {
        "@timestamp": "2018-02-05T12:44:56.657Z",
<<<<<<< HEAD
        "ecs.version": "1.0.0-beta2",
=======
        "ecs.version": "1.0.0",
>>>>>>> de955be0
        "event.dataset": "mongodb.log",
        "event.module": "mongodb",
        "fileset.name": "log",
        "input.type": "log",
        "log.level": "I",
        "log.offset": 2982,
        "message": "MongoDB starting : pid=29803 port=27017 dbpath=/var/lib/mongodb 64-bit host=sleipnir",
        "mongodb.log.component": "CONTROL",
        "mongodb.log.context": "initandlisten",
        "service.type": "mongodb"
    },
    {
        "@timestamp": "2018-02-05T12:44:56.657Z",
<<<<<<< HEAD
        "ecs.version": "1.0.0-beta2",
=======
        "ecs.version": "1.0.0",
>>>>>>> de955be0
        "event.dataset": "mongodb.log",
        "event.module": "mongodb",
        "fileset.name": "log",
        "input.type": "log",
        "log.level": "I",
        "log.offset": 3123,
        "message": "allocator: tcmalloc",
        "mongodb.log.component": "CONTROL",
        "mongodb.log.context": "initandlisten",
        "service.type": "mongodb"
    },
    {
        "@timestamp": "2018-02-05T12:44:56.657Z",
<<<<<<< HEAD
        "ecs.version": "1.0.0-beta2",
=======
        "ecs.version": "1.0.0",
>>>>>>> de955be0
        "event.dataset": "mongodb.log",
        "event.module": "mongodb",
        "fileset.name": "log",
        "input.type": "log",
        "log.level": "I",
        "log.offset": 3199,
        "message": "    target_arch: x86_64",
        "mongodb.log.component": "CONTROL",
        "mongodb.log.context": "initandlisten",
        "service.type": "mongodb"
    },
    {
        "@timestamp": "2018-02-05T12:50:55.487Z",
<<<<<<< HEAD
        "ecs.version": "1.0.0-beta2",
=======
        "ecs.version": "1.0.0",
>>>>>>> de955be0
        "event.dataset": "mongodb.log",
        "event.module": "mongodb",
        "fileset.name": "log",
        "input.type": "log",
        "log.level": "I",
        "log.offset": 3279,
        "message": "end connection 127.0.0.1:55406 (0 connections now open)",
        "mongodb.log.component": "NETWORK",
        "mongodb.log.context": "conn2",
        "service.type": "mongodb"
    },
    {
        "@timestamp": "2018-02-05T12:50:56.180Z",
<<<<<<< HEAD
        "ecs.version": "1.0.0-beta2",
=======
        "ecs.version": "1.0.0",
>>>>>>> de955be0
        "event.dataset": "mongodb.log",
        "event.module": "mongodb",
        "fileset.name": "log",
        "input.type": "log",
        "log.level": "I",
        "log.offset": 3383,
        "message": "connection accepted from 127.0.0.1:55414 #3 (1 connection now open)",
        "mongodb.log.component": "NETWORK",
        "mongodb.log.context": "initandlisten",
        "service.type": "mongodb"
    },
    {
        "@timestamp": "2018-02-05T13:11:41.401Z",
<<<<<<< HEAD
        "ecs.version": "1.0.0-beta2",
=======
        "ecs.version": "1.0.0",
>>>>>>> de955be0
        "event.dataset": "mongodb.log",
        "event.module": "mongodb",
        "fileset.name": "log",
        "input.type": "log",
        "log.level": "I",
        "log.offset": 3507,
        "message": "connection accepted from 127.0.0.1:58336 #4 (1 connection now open)",
        "mongodb.log.component": "NETWORK",
        "mongodb.log.context": "initandlisten",
        "service.type": "mongodb"
    },
    {
        "@timestamp": "2018-02-05T13:49:45.605Z",
<<<<<<< HEAD
        "ecs.version": "1.0.0-beta2",
=======
        "ecs.version": "1.0.0",
>>>>>>> de955be0
        "event.dataset": "mongodb.log",
        "event.module": "mongodb",
        "fileset.name": "log",
        "input.type": "log",
        "log.level": "I",
        "log.offset": 3631,
        "message": "got signal 15 (Terminated), will terminate after current cmd ends",
        "mongodb.log.component": "CONTROL",
        "mongodb.log.context": "signalProcessingThread",
        "service.type": "mongodb"
    },
    {
        "@timestamp": "2018-02-05T13:49:45.605Z",
<<<<<<< HEAD
        "ecs.version": "1.0.0-beta2",
=======
        "ecs.version": "1.0.0",
>>>>>>> de955be0
        "event.dataset": "mongodb.log",
        "event.module": "mongodb",
        "fileset.name": "log",
        "input.type": "log",
        "log.level": "I",
        "log.offset": 3762,
        "message": "Shutting down full-time diagnostic data capture",
        "mongodb.log.component": "FTDC",
        "mongodb.log.context": "signalProcessingThread",
        "service.type": "mongodb"
    },
    {
        "@timestamp": "2018-02-05T13:49:45.606Z",
<<<<<<< HEAD
        "ecs.version": "1.0.0-beta2",
=======
        "ecs.version": "1.0.0",
>>>>>>> de955be0
        "event.dataset": "mongodb.log",
        "event.module": "mongodb",
        "fileset.name": "log",
        "input.type": "log",
        "log.level": "I",
        "log.offset": 3875,
        "message": "closing listening socket: 6",
        "mongodb.log.component": "NETWORK",
        "mongodb.log.context": "signalProcessingThread",
        "service.type": "mongodb"
    }
]<|MERGE_RESOLUTION|>--- conflicted
+++ resolved
@@ -1,11 +1,7 @@
 [
     {
         "@timestamp": "2018-02-05T12:44:56.657Z",
-<<<<<<< HEAD
-        "ecs.version": "1.0.0-beta2",
-=======
-        "ecs.version": "1.0.0",
->>>>>>> de955be0
+        "ecs.version": "1.0.0",
         "event.dataset": "mongodb.log",
         "event.module": "mongodb",
         "fileset.name": "log",
@@ -19,11 +15,7 @@
     },
     {
         "@timestamp": "2018-02-05T12:44:56.657Z",
-<<<<<<< HEAD
-        "ecs.version": "1.0.0-beta2",
-=======
-        "ecs.version": "1.0.0",
->>>>>>> de955be0
+        "ecs.version": "1.0.0",
         "event.dataset": "mongodb.log",
         "event.module": "mongodb",
         "fileset.name": "log",
@@ -37,11 +29,7 @@
     },
     {
         "@timestamp": "2018-02-05T12:44:56.657Z",
-<<<<<<< HEAD
-        "ecs.version": "1.0.0-beta2",
-=======
-        "ecs.version": "1.0.0",
->>>>>>> de955be0
+        "ecs.version": "1.0.0",
         "event.dataset": "mongodb.log",
         "event.module": "mongodb",
         "fileset.name": "log",
@@ -55,11 +43,7 @@
     },
     {
         "@timestamp": "2018-02-05T12:44:56.677Z",
-<<<<<<< HEAD
-        "ecs.version": "1.0.0-beta2",
-=======
-        "ecs.version": "1.0.0",
->>>>>>> de955be0
+        "ecs.version": "1.0.0",
         "event.dataset": "mongodb.log",
         "event.module": "mongodb",
         "fileset.name": "log",
@@ -73,11 +57,7 @@
     },
     {
         "@timestamp": "2018-02-05T12:44:56.724Z",
-<<<<<<< HEAD
-        "ecs.version": "1.0.0-beta2",
-=======
-        "ecs.version": "1.0.0",
->>>>>>> de955be0
+        "ecs.version": "1.0.0",
         "event.dataset": "mongodb.log",
         "event.module": "mongodb",
         "fileset.name": "log",
@@ -91,11 +71,7 @@
     },
     {
         "@timestamp": "2018-02-05T12:44:56.724Z",
-<<<<<<< HEAD
-        "ecs.version": "1.0.0-beta2",
-=======
-        "ecs.version": "1.0.0",
->>>>>>> de955be0
+        "ecs.version": "1.0.0",
         "event.dataset": "mongodb.log",
         "event.module": "mongodb",
         "fileset.name": "log",
@@ -109,11 +85,7 @@
     },
     {
         "@timestamp": "2018-02-05T12:44:56.744Z",
-<<<<<<< HEAD
-        "ecs.version": "1.0.0-beta2",
-=======
-        "ecs.version": "1.0.0",
->>>>>>> de955be0
+        "ecs.version": "1.0.0",
         "event.dataset": "mongodb.log",
         "event.module": "mongodb",
         "fileset.name": "log",
@@ -127,11 +99,7 @@
     },
     {
         "@timestamp": "2018-02-05T12:50:55.170Z",
-<<<<<<< HEAD
-        "ecs.version": "1.0.0-beta2",
-=======
-        "ecs.version": "1.0.0",
->>>>>>> de955be0
+        "ecs.version": "1.0.0",
         "event.dataset": "mongodb.log",
         "event.module": "mongodb",
         "fileset.name": "log",
@@ -145,11 +113,7 @@
     },
     {
         "@timestamp": "2018-02-05T12:50:55.487Z",
-<<<<<<< HEAD
-        "ecs.version": "1.0.0-beta2",
-=======
-        "ecs.version": "1.0.0",
->>>>>>> de955be0
+        "ecs.version": "1.0.0",
         "event.dataset": "mongodb.log",
         "event.module": "mongodb",
         "fileset.name": "log",
@@ -163,11 +127,7 @@
     },
     {
         "@timestamp": "2018-02-05T13:49:45.606Z",
-<<<<<<< HEAD
-        "ecs.version": "1.0.0-beta2",
-=======
-        "ecs.version": "1.0.0",
->>>>>>> de955be0
+        "ecs.version": "1.0.0",
         "event.dataset": "mongodb.log",
         "event.module": "mongodb",
         "fileset.name": "log",
@@ -181,11 +141,7 @@
     },
     {
         "@timestamp": "2018-02-05T13:49:45.606Z",
-<<<<<<< HEAD
-        "ecs.version": "1.0.0-beta2",
-=======
-        "ecs.version": "1.0.0",
->>>>>>> de955be0
+        "ecs.version": "1.0.0",
         "event.dataset": "mongodb.log",
         "event.module": "mongodb",
         "fileset.name": "log",
@@ -199,11 +155,7 @@
     },
     {
         "@timestamp": "2018-02-05T13:49:45.606Z",
-<<<<<<< HEAD
-        "ecs.version": "1.0.0-beta2",
-=======
-        "ecs.version": "1.0.0",
->>>>>>> de955be0
+        "ecs.version": "1.0.0",
         "event.dataset": "mongodb.log",
         "event.module": "mongodb",
         "fileset.name": "log",
@@ -217,11 +169,7 @@
     },
     {
         "@timestamp": "2018-02-05T13:49:45.606Z",
-<<<<<<< HEAD
-        "ecs.version": "1.0.0-beta2",
-=======
-        "ecs.version": "1.0.0",
->>>>>>> de955be0
+        "ecs.version": "1.0.0",
         "event.dataset": "mongodb.log",
         "event.module": "mongodb",
         "fileset.name": "log",
@@ -235,11 +183,7 @@
     },
     {
         "@timestamp": "2018-02-05T13:49:45.606Z",
-<<<<<<< HEAD
-        "ecs.version": "1.0.0-beta2",
-=======
-        "ecs.version": "1.0.0",
->>>>>>> de955be0
+        "ecs.version": "1.0.0",
         "event.dataset": "mongodb.log",
         "event.module": "mongodb",
         "fileset.name": "log",
@@ -253,11 +197,7 @@
     },
     {
         "@timestamp": "2018-02-05T13:49:45.688Z",
-<<<<<<< HEAD
-        "ecs.version": "1.0.0-beta2",
-=======
-        "ecs.version": "1.0.0",
->>>>>>> de955be0
+        "ecs.version": "1.0.0",
         "event.dataset": "mongodb.log",
         "event.module": "mongodb",
         "fileset.name": "log",
@@ -271,11 +211,7 @@
     },
     {
         "@timestamp": "2018-02-05T12:44:56.657Z",
-<<<<<<< HEAD
-        "ecs.version": "1.0.0-beta2",
-=======
-        "ecs.version": "1.0.0",
->>>>>>> de955be0
+        "ecs.version": "1.0.0",
         "event.dataset": "mongodb.log",
         "event.module": "mongodb",
         "fileset.name": "log",
@@ -289,11 +225,7 @@
     },
     {
         "@timestamp": "2018-02-05T12:44:56.657Z",
-<<<<<<< HEAD
-        "ecs.version": "1.0.0-beta2",
-=======
-        "ecs.version": "1.0.0",
->>>>>>> de955be0
+        "ecs.version": "1.0.0",
         "event.dataset": "mongodb.log",
         "event.module": "mongodb",
         "fileset.name": "log",
@@ -307,11 +239,7 @@
     },
     {
         "@timestamp": "2018-02-05T12:44:56.657Z",
-<<<<<<< HEAD
-        "ecs.version": "1.0.0-beta2",
-=======
-        "ecs.version": "1.0.0",
->>>>>>> de955be0
+        "ecs.version": "1.0.0",
         "event.dataset": "mongodb.log",
         "event.module": "mongodb",
         "fileset.name": "log",
@@ -325,11 +253,7 @@
     },
     {
         "@timestamp": "2018-02-05T12:44:56.657Z",
-<<<<<<< HEAD
-        "ecs.version": "1.0.0-beta2",
-=======
-        "ecs.version": "1.0.0",
->>>>>>> de955be0
+        "ecs.version": "1.0.0",
         "event.dataset": "mongodb.log",
         "event.module": "mongodb",
         "fileset.name": "log",
@@ -343,11 +267,7 @@
     },
     {
         "@timestamp": "2018-02-05T12:50:55.170Z",
-<<<<<<< HEAD
-        "ecs.version": "1.0.0-beta2",
-=======
-        "ecs.version": "1.0.0",
->>>>>>> de955be0
+        "ecs.version": "1.0.0",
         "event.dataset": "mongodb.log",
         "event.module": "mongodb",
         "fileset.name": "log",
@@ -361,11 +281,7 @@
     },
     {
         "@timestamp": "2018-02-05T12:50:56.180Z",
-<<<<<<< HEAD
-        "ecs.version": "1.0.0-beta2",
-=======
-        "ecs.version": "1.0.0",
->>>>>>> de955be0
+        "ecs.version": "1.0.0",
         "event.dataset": "mongodb.log",
         "event.module": "mongodb",
         "fileset.name": "log",
@@ -379,11 +295,7 @@
     },
     {
         "@timestamp": "2018-02-05T13:15:42.095Z",
-<<<<<<< HEAD
-        "ecs.version": "1.0.0-beta2",
-=======
-        "ecs.version": "1.0.0",
->>>>>>> de955be0
+        "ecs.version": "1.0.0",
         "event.dataset": "mongodb.log",
         "event.module": "mongodb",
         "fileset.name": "log",
@@ -397,11 +309,7 @@
     },
     {
         "@timestamp": "2018-02-05T13:49:45.606Z",
-<<<<<<< HEAD
-        "ecs.version": "1.0.0-beta2",
-=======
-        "ecs.version": "1.0.0",
->>>>>>> de955be0
+        "ecs.version": "1.0.0",
         "event.dataset": "mongodb.log",
         "event.module": "mongodb",
         "fileset.name": "log",
@@ -415,11 +323,7 @@
     },
     {
         "@timestamp": "2018-02-05T13:49:45.606Z",
-<<<<<<< HEAD
-        "ecs.version": "1.0.0-beta2",
-=======
-        "ecs.version": "1.0.0",
->>>>>>> de955be0
+        "ecs.version": "1.0.0",
         "event.dataset": "mongodb.log",
         "event.module": "mongodb",
         "fileset.name": "log",
@@ -433,11 +337,7 @@
     },
     {
         "@timestamp": "2018-02-05T13:49:45.688Z",
-<<<<<<< HEAD
-        "ecs.version": "1.0.0-beta2",
-=======
-        "ecs.version": "1.0.0",
->>>>>>> de955be0
+        "ecs.version": "1.0.0",
         "event.dataset": "mongodb.log",
         "event.module": "mongodb",
         "fileset.name": "log",
@@ -451,11 +351,7 @@
     },
     {
         "@timestamp": "2018-02-05T12:44:56.657Z",
-<<<<<<< HEAD
-        "ecs.version": "1.0.0-beta2",
-=======
-        "ecs.version": "1.0.0",
->>>>>>> de955be0
+        "ecs.version": "1.0.0",
         "event.dataset": "mongodb.log",
         "event.module": "mongodb",
         "fileset.name": "log",
@@ -469,11 +365,7 @@
     },
     {
         "@timestamp": "2018-02-05T12:44:56.657Z",
-<<<<<<< HEAD
-        "ecs.version": "1.0.0-beta2",
-=======
-        "ecs.version": "1.0.0",
->>>>>>> de955be0
+        "ecs.version": "1.0.0",
         "event.dataset": "mongodb.log",
         "event.module": "mongodb",
         "fileset.name": "log",
@@ -487,11 +379,7 @@
     },
     {
         "@timestamp": "2018-02-05T12:44:56.657Z",
-<<<<<<< HEAD
-        "ecs.version": "1.0.0-beta2",
-=======
-        "ecs.version": "1.0.0",
->>>>>>> de955be0
+        "ecs.version": "1.0.0",
         "event.dataset": "mongodb.log",
         "event.module": "mongodb",
         "fileset.name": "log",
@@ -505,11 +393,7 @@
     },
     {
         "@timestamp": "2018-02-05T12:50:55.487Z",
-<<<<<<< HEAD
-        "ecs.version": "1.0.0-beta2",
-=======
-        "ecs.version": "1.0.0",
->>>>>>> de955be0
+        "ecs.version": "1.0.0",
         "event.dataset": "mongodb.log",
         "event.module": "mongodb",
         "fileset.name": "log",
@@ -523,11 +407,7 @@
     },
     {
         "@timestamp": "2018-02-05T12:50:56.180Z",
-<<<<<<< HEAD
-        "ecs.version": "1.0.0-beta2",
-=======
-        "ecs.version": "1.0.0",
->>>>>>> de955be0
+        "ecs.version": "1.0.0",
         "event.dataset": "mongodb.log",
         "event.module": "mongodb",
         "fileset.name": "log",
@@ -541,11 +421,7 @@
     },
     {
         "@timestamp": "2018-02-05T13:11:41.401Z",
-<<<<<<< HEAD
-        "ecs.version": "1.0.0-beta2",
-=======
-        "ecs.version": "1.0.0",
->>>>>>> de955be0
+        "ecs.version": "1.0.0",
         "event.dataset": "mongodb.log",
         "event.module": "mongodb",
         "fileset.name": "log",
@@ -559,11 +435,7 @@
     },
     {
         "@timestamp": "2018-02-05T13:49:45.605Z",
-<<<<<<< HEAD
-        "ecs.version": "1.0.0-beta2",
-=======
-        "ecs.version": "1.0.0",
->>>>>>> de955be0
+        "ecs.version": "1.0.0",
         "event.dataset": "mongodb.log",
         "event.module": "mongodb",
         "fileset.name": "log",
@@ -577,11 +449,7 @@
     },
     {
         "@timestamp": "2018-02-05T13:49:45.605Z",
-<<<<<<< HEAD
-        "ecs.version": "1.0.0-beta2",
-=======
-        "ecs.version": "1.0.0",
->>>>>>> de955be0
+        "ecs.version": "1.0.0",
         "event.dataset": "mongodb.log",
         "event.module": "mongodb",
         "fileset.name": "log",
@@ -595,11 +463,7 @@
     },
     {
         "@timestamp": "2018-02-05T13:49:45.606Z",
-<<<<<<< HEAD
-        "ecs.version": "1.0.0-beta2",
-=======
-        "ecs.version": "1.0.0",
->>>>>>> de955be0
+        "ecs.version": "1.0.0",
         "event.dataset": "mongodb.log",
         "event.module": "mongodb",
         "fileset.name": "log",
