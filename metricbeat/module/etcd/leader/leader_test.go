// Licensed to Elasticsearch B.V. under one or more contributor
// license agreements. See the NOTICE file distributed with
// this work for additional information regarding copyright
// ownership. Elasticsearch B.V. licenses this file to you under
// the Apache License, Version 2.0 (the "License"); you may
// not use this file except in compliance with the License.
// You may obtain a copy of the License at
//
//     http://www.apache.org/licenses/LICENSE-2.0
//
// Unless required by applicable law or agreed to in writing,
// software distributed under the License is distributed on an
// "AS IS" BASIS, WITHOUT WARRANTIES OR CONDITIONS OF ANY
// KIND, either express or implied.  See the License for the
// specific language governing permissions and limitations
// under the License.

package leader

import (
	"io/ioutil"
	"net/http"
	"net/http/httptest"
	"path/filepath"

	"github.com/stretchr/testify/assert"

	"testing"

	mbtest "github.com/elastic/beats/metricbeat/mb/testing"
)

func TestEventMapping(t *testing.T) {
	content, err := ioutil.ReadFile("../_meta/test/leaderstats.json")
	assert.NoError(t, err)

	event := eventMapping(content)

	assert.Equal(t, event["leader"], string("924e2e83e93f2560"))
}

func TestFetchEventContent(t *testing.T) {
	absPath, err := filepath.Abs("../_meta/test/")
	assert.NoError(t, err)

	response, err := ioutil.ReadFile(absPath + "/leaderstats.json")
	server := httptest.NewServer(http.HandlerFunc(func(w http.ResponseWriter, r *http.Request) {
		w.WriteHeader(200)
		w.Header().Set("Content-Type", "application/json;")
		w.Write([]byte(response))
	}))
	defer server.Close()

	config := map[string]interface{}{
		"module":     "etcd",
		"metricsets": []string{"leader"},
		"hosts":      []string{server.URL},
	}

<<<<<<< HEAD
	f := mbtest.NewReportingMetricSetV2(t, config)
	events, errs := mbtest.ReportingFetchV2(f)
=======
	f := mbtest.NewReportingMetricSetV2Error(t, config)
	events, errs := mbtest.ReportingFetchV2Error(f)
>>>>>>> de955be0
	if len(errs) > 0 {
		t.Fatalf("Expected 0 error, had %d. %v\n", len(errs), errs)
	}
	assert.NotEmpty(t, events)

	t.Logf("%s/%s event: %+v", f.Module().Name(), f.Name(), events[0])
}<|MERGE_RESOLUTION|>--- conflicted
+++ resolved
@@ -57,13 +57,8 @@
 		"hosts":      []string{server.URL},
 	}
 
-<<<<<<< HEAD
-	f := mbtest.NewReportingMetricSetV2(t, config)
-	events, errs := mbtest.ReportingFetchV2(f)
-=======
 	f := mbtest.NewReportingMetricSetV2Error(t, config)
 	events, errs := mbtest.ReportingFetchV2Error(f)
->>>>>>> de955be0
 	if len(errs) > 0 {
 		t.Fatalf("Expected 0 error, had %d. %v\n", len(errs), errs)
 	}
